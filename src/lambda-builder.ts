import * as lambda from "aws-cdk-lib/aws-lambda";
import { NodejsFunction, BundlingOptions } from "aws-cdk-lib/aws-lambda-nodejs";
import * as apigatewayv2 from "aws-cdk-lib/aws-apigatewayv2";
import * as sns from "aws-cdk-lib/aws-sns";
import * as sqs from "aws-cdk-lib/aws-sqs";
import * as s3 from "aws-cdk-lib/aws-s3";
import * as dynamodb from "aws-cdk-lib/aws-dynamodb";
import * as iam from "aws-cdk-lib/aws-iam";
import * as s3n from "aws-cdk-lib/aws-s3-notifications";
import * as cdk from "aws-cdk-lib";
import * as logs from "aws-cdk-lib/aws-logs";
import * as lambdaEventSources from "aws-cdk-lib/aws-lambda-event-sources";
import {
  AuthenticationMethod,
  ManagedKafkaEventSource,
  SelfManagedKafkaEventSource,
} from "aws-cdk-lib/aws-lambda-event-sources";
import * as events from "aws-cdk-lib/aws-events";
import * as eventsTargets from "aws-cdk-lib/aws-events-targets";
import * as secretsmanager from "aws-cdk-lib/aws-secretsmanager";
import { Construct } from "constructs";
import { Stack } from "aws-cdk-lib";
import { ApiBuilder } from "./api-builder";
import {
  LambdaBuilderProps,
  PolicyOptions,
  SnsOptions,
  SqsOptions,
  S3Options,
  EventBridgeRuleOptions,
  SnsConfig,
  SqsConfig,
  S3Config,
  PolicyConfig,
  EventBridgeRuleConfig,
  MSKConfig,
  SMKConfig,
  DynamoStreamsConfig,
  DynamoStreamsOptions,
} from "./interfaces/lambda";
import {
  EventSourceMappingOptions,
  FilterCriteria,
  StartingPosition,
} from "aws-cdk-lib/aws-lambda";
import { RouteOptions } from "./interfaces";
import { AwsResourceTags } from "./interfaces/tags";
import { IStack } from "./interfaces/stack";
import { IVpcConfig } from "./interfaces/lambda/lambda-vpc";
import * as ec2 from "aws-cdk-lib/aws-ec2";
import { Table } from "aws-cdk-lib/aws-dynamodb";
import { CdkLess } from "./base-stack";

let sharedApi: ApiBuilder;

export class LambdaBuilder {
  private lambda: lambda.Function;
  private method?: string;
  private path?: string;
  private scope: Construct;
  private resourceName: string;
  private environmentVars: { [key: string]: string } = {
    STAGE: process.env.STAGE || "",
  };
  private stack: Stack;
  private stage: string;
  private isBuilt = false;
  private isAutoBuilding = false;
  private authorizer?: apigatewayv2.IHttpRouteAuthorizer;
  private resourceTags: AwsResourceTags = {};
  private vpcConfig?: IVpcConfig;
  private layers: lambda.ILayerVersion[] = [];

  // Store configurations for later application
  private snsConfigs: SnsConfig[] = [];
  private sqsConfigs: SqsConfig[] = [];
  private s3Configs: S3Config[] = [];
  private policyConfigs: PolicyConfig[] = [];
  private tableArns: string[] = [];
  private eventBridgeRuleConfigs: EventBridgeRuleConfig[] = [];
  private mskConfigs: MSKConfig[] = [];
  private smkConfigs: SMKConfig[] = [];
  private dynamoStreamsConfigs: DynamoStreamsConfig[] = [];

  // New configuration properties with default values
  private runtimeValue: lambda.Runtime = lambda.Runtime.NODEJS_22_X;
  private memorySize: number = 256;
  private timeoutDuration: cdk.Duration = cdk.Duration.seconds(30);
  private logRetentionDays: logs.RetentionDays = logs.RetentionDays.ONE_MONTH;
  private handlerPath: string;
  private bundlingOptions?: BundlingOptions;

  constructor(props: LambdaBuilderProps) {
    this.scope = props.scope;
    this.stack = Stack.of(this.scope);

    // Get stage from environment variables
    this.stage = process.env.STAGE || "";

    // Extract the last segment of the handler path
    this.handlerPath = props.handler;
    this.resourceName = this.handlerPath.split("/").pop() || "";

    // Store bundling options if provided
    this.bundlingOptions = props.bundling;

    // Create a proxy to handle automatic building
    return new Proxy(this, {
      get: (target: LambdaBuilder, prop: string | symbol, receiver: any) => {
        // First get the original method or property
        const original = Reflect.get(target, prop, receiver);

        // If it's not a function, simply return it
        if (typeof original !== "function") {
          return original;
        }

        // If it is a function, return a wrapped version
        return function (...args: any[]) {
          // If we're trying to access build(), simply execute it
          if (prop === "build") {
            return original.apply(target, args);
          }

          // If we're trying to access getLambda() and it hasn't been built, build first
          if (prop === "getLambda" && !target.isBuilt) {
            target.build();
            return original.apply(target, args);
          }

          // For any other class method
          // Set a flag to prevent recursion during building
          if (!target.isAutoBuilding) {
            target.isAutoBuilding = true;

            // Execute the original method
            const result = original.apply(target, args);

            // If the method returns the current object (this) for chaining
            // and we've finished with all configurations, automatically build
            if (result === target && !target.isBuilt) {
              // Lambda will be automatically built when the chain ends
              setTimeout(() => target.build(), 0);
            }

            target.isAutoBuilding = false;
            return result;
          } else {
            return original.apply(target, args);
          }
        };
      },
    });
  }

  /**
   * Add tags to the Lambda function
   * @param tags Tags to add to the Lambda function
   * @returns The LambdaBuilder instance for method chaining
   */
  public addTags(tags: AwsResourceTags): LambdaBuilder {
    this.resourceTags = { ...this.resourceTags, ...tags };
    return this;
  }

  /**
   * Adds layers to the Lambda function
   * @param layers Layers to add to the Lambda function
   * @returns The LambdaBuilder instance for method chaining
   */
  public addLayers(layers: lambda.ILayerVersion[]): LambdaBuilder {
    this.layers = [...this.layers, ...layers];
    return this;
  }

  /**
   * Creates a NodejsFunction with the current configuration values
   */
  private createNodejsFunction(): lambda.Function {
    if (!this.handlerPath) {
      throw new Error("Handler path is not defined");
    }
    const functionName =
      this.stage.length > 0
        ? `${this.resourceName}-${this.stage}`
        : this.resourceName;

    const logGroup = new logs.LogGroup(
      this.scope,
      `${this.camelCaseToKebabCase(this.resourceName)}-log-group`,
      {
        retention: this.logRetentionDays,
        removalPolicy: cdk.RemovalPolicy.DESTROY,
        logGroupName: `${this.camelCaseToKebabCase(functionName)}-log-group`,
      }
    );

    let vpc: ec2.IVpc | undefined;
    let subnets: ec2.ISubnet[] | undefined;
    let securityGroups: ec2.ISecurityGroup[] | undefined;
    if (this.vpcConfig) {
      vpc = ec2.Vpc.fromLookup(this.scope, `${this.resourceName}-vpc`, {
        vpcId: this.vpcConfig.vpcId,
      });
      if (this.vpcConfig.subnetIds) {
        subnets = this.vpcConfig.subnetIds.map((subnetId) =>
          ec2.Subnet.fromSubnetId(
            this.scope,
            `${this.resourceName}-subnet-${subnetId}`,
            subnetId
          )
        );
      }
      if (this.vpcConfig.securityGroupIds) {
        securityGroups = this.vpcConfig.securityGroupIds.map(
          (securityGroupId) =>
            ec2.SecurityGroup.fromSecurityGroupId(
              this.scope,
              `${this.resourceName}-security-group-${securityGroupId}`,
              securityGroupId
            )
        );
      }
    }

    const layers = [...this.layers];
    const sharedLayer = CdkLess.getSharedLayer();
    if (sharedLayer) layers.push(sharedLayer);

    let lambdaFunction: lambda.Function;
    const defaultSettings = CdkLess.getDefaultSettings();

    if (defaultSettings.bundleLambdasFromTypeScript) {
      const bundling = this.bundlingOptions
        ? { ...defaultSettings.defaultBundlingOptions, ...this.bundlingOptions }
        : defaultSettings.defaultBundlingOptions;

      lambdaFunction = new NodejsFunction(
        this.scope,
        `${this.resourceName}-function`,
        {
          functionName: functionName,
          runtime: this.runtimeValue,
          memorySize: this.memorySize,
          timeout: this.timeoutDuration,
          entry: `${this.handlerPath}.ts`,
          handler: "handler",
          bundling,
          environment: this.environmentVars,
          logGroup,
          vpc,
          vpcSubnets: subnets ? { subnets } : undefined,
          securityGroups,
          layers,
        }
      );
    } else {
      const handlerFile = this.handlerPath.split("/").pop() || "";
      const handlerPath = this.handlerPath.split("/").slice(0, -1).join("/");

      lambdaFunction = new lambda.Function(
        this.scope,
        `${this.resourceName}-function`,
        {
          functionName: functionName,
          runtime: this.runtimeValue,
          memorySize: this.memorySize,
          timeout: this.timeoutDuration,
          handler: `${handlerFile}.handler`,
          code: lambda.Code.fromAsset(handlerPath, {
            exclude: [
              "*",
              "**/*",
              `!${handlerFile}.js`,
              `!${handlerFile}.js.map`,
            ],
          }),
          environment: this.environmentVars,
          logGroup,
          vpc,
          vpcSubnets: subnets ? { subnets } : undefined,
          securityGroups,
          layers,
        }
      );
    }

    if (this.scope instanceof Stack && "getResourceTags" in this.scope) {
      const stackResourceTags = (this.scope as IStack).getResourceTags();
      Object.entries(stackResourceTags).forEach(([key, value]) => {
        cdk.Tags.of(lambdaFunction).add(key, value);
      });
    }

    Object.entries(this.resourceTags).forEach(([key, value]) => {
      cdk.Tags.of(lambdaFunction).add(key, value);
    });

    return lambdaFunction;
  }

  /**
   * Sets the name of the Lambda function
   * @param name Name of the Lambda function
   */
  public name(name: string): LambdaBuilder {
    this.resourceName = name;
    return this;
  }

  /**
   * Sets the runtime for the Lambda function
   * @param runtime Runtime for the Lambda function
   */
  public runtime(runtime: lambda.Runtime): LambdaBuilder {
    this.runtimeValue = runtime;
    return this;
  }

  /**
   * Sets the memory size for the Lambda function (in MB)
   * @param size Memory size in MB
   */
  public memory(size: number): LambdaBuilder {
    this.memorySize = size;
    return this;
  }

  /**
   * Sets the timeout for the Lambda function
   * @param duration Timeout duration
   */
  public timeout(duration: cdk.Duration): LambdaBuilder {
    this.timeoutDuration = duration;
    return this;
  }

  /**
   * Sets the log retention period for the Lambda function
   * @param retention Log retention period
   */
  public logRetention(retention: logs.RetentionDays): LambdaBuilder {
    this.logRetentionDays = retention;
    return this;
  }

  /**
   * Sets the bundling options for the Lambda function
   * @param options Bundling options
   */
  public bundling(options: BundlingOptions): LambdaBuilder {
    this.bundlingOptions = options;
    return this;
  }

  /**
   * Sets environment variables for the Lambda function
   * @param variables Environment variables
   */
  public environment(variables: { [key: string]: string }): LambdaBuilder {
    this.environmentVars = {
      ...this.environmentVars,
      ...variables,
    };
    return this;
  }

  public get(path: string): LambdaBuilder {
    this.method = "GET";
    this.path = path;
    return this;
  }

  public post(path: string): LambdaBuilder {
    this.method = "POST";
    this.path = path;
    return this;
  }

  public put(path: string): LambdaBuilder {
    this.method = "PUT";
    this.path = path;
    return this;
  }

  public patch(path: string): LambdaBuilder {
    this.method = "PATCH";
    this.path = path;
    return this;
  }

  public delete(path: string): LambdaBuilder {
    this.method = "DELETE";
    this.path = path;
    return this;
  }

  /**
   * Sets an authorizer for the API Gateway route
   * @param authorizer An instance of IHttpRouteAuthorizer (HttpJwtAuthorizer, HttpLambdaAuthorizer, etc.)
   */
  public addAuthorizer(
    authorizer: apigatewayv2.IHttpRouteAuthorizer
  ): LambdaBuilder {
    this.authorizer = authorizer;
    return this;
  }

  /**
   * Adds a custom IAM policy to the Lambda function
   * @param arn ARN of the resource to grant access to
   * @param actions List of IAM actions to allow
   * @param options Additional policy configuration options
   */
  public addPolicy(
    arn: string,
    actions: string[],
    options?: PolicyOptions
  ): LambdaBuilder {
    // Store the policy configuration for later application
    this.policyConfigs.push({ arn, actions, options });
    return this;
  }

  /**
   * Adds an SNS trigger to the Lambda function
   * @param topicArn ARN of the SNS topic
   * @param options Additional options for the SNS subscription
   */
  public addSnsTrigger(topicArn: string, options?: SnsOptions): LambdaBuilder {
    // Store the SNS configuration for later application
    this.snsConfigs.push({ topicArn, options });
    return this;
  }

  /**
   * Adds an SQS trigger to the Lambda function
   * @param queueArn ARN of the SQS queue
   * @param options Additional options for the SQS configuration
   */
  public addSqsTrigger(queueArn: string, options?: SqsOptions): LambdaBuilder {
    // Store the SQS configuration for later application
    this.sqsConfigs.push({ queueArn, options });
    return this;
  }

  /**
   * Adds an S3 trigger to the Lambda function
   * @param bucketArn ARN of the S3 bucket
   * @param options Additional options for the S3 configuration
   */
  public addS3Trigger(bucketArn: string, options?: S3Options): LambdaBuilder {
    // Store the S3 configuration for later application
    this.s3Configs.push({ bucketArn, options });
    return this;
  }

  public addTablePermissions(tableArn: string): LambdaBuilder {
    // Store the table ARN for later application
    this.tableArns.push(tableArn);
    return this;
  }

  /**
   * Adds an EventBridge rule trigger to the Lambda function
   * @param options Options for the EventBridge rule
   */
  public addEventBridgeRuleTrigger(
    options: EventBridgeRuleOptions
  ): LambdaBuilder {
    // Store the EventBridge rule configuration for later application
    this.eventBridgeRuleConfigs.push({ options });
    return this;
  }

  public addMSKTrigger(config: MSKConfig): LambdaBuilder {
    this.mskConfigs.push(config);
    return this;
  }

  public addSMKTrigger(config: SMKConfig): LambdaBuilder {
    this.smkConfigs.push(config);
    return this;
  }

  /**
   * Adds a DynamoDB Streams trigger to the Lambda function to process real-time stream records
   * from a DynamoDB table. This allows your Lambda function to automatically respond to
   * data changes (inserts, updates, deletes) in the DynamoDB table.
   *
   * @param streamArn ARN of the DynamoDB Stream (e.g., "arn:aws:dynamodb:us-east-1:123456789012:table/MyTable/stream/2024-01-01T00:00:00.000")
   * @param options Optional configuration for the DynamoDB Streams trigger
   * @param options.batchSize Number of records to process in each batch (1-10000, default: 10)
   * @param options.maxBatchingWindow Maximum time in seconds to wait for records before processing (0-300, default: 0)
   * @param options.startingPosition Starting position for reading from the stream (TRIM_HORIZON, LATEST, AT_TIMESTAMP)
   * @param options.enabled Whether the trigger is enabled (default: true)
   * @param options.retryAttempts Number of retry attempts for failed records (0-10000, default: -1 for infinite)
   * @param options.reportBatchItemFailures Whether to report individual batch item failures (default: false)
   * @param options.filters Array of FilterCriteria to filter events before processing
   * @param options.advancedOptions Advanced configuration options for performance tuning
   * @param options.advancedOptions.maxRecordAge Maximum age of records to process
   * @param options.advancedOptions.bisectBatchOnError Split batch in two and retry on error
   * @param options.advancedOptions.parallelizationFactor Number of concurrent batches per shard (1-10)
   * @param options.advancedOptions.tumblingWindow Size of tumbling windows to group records (0-15 minutes)
   * @param options.advancedOptions.filterEncryption KMS key for filter criteria encryption
   * @param options.advancedOptions.metricsConfig Enhanced monitoring metrics configuration
   * @param options.advancedOptions.provisionedPollerConfig Provisioned poller configuration
   *
   * @returns The LambdaBuilder instance for method chaining
   *
   * @example
   * Basic DynamoDB Streams trigger
   * app.lambda("src/handlers/process-user-changes")
   *   .addDynamoStreamsTrigger("arn:aws:dynamodb:us-east-1:123456789012:table/Users/stream/2024-01-01T00:00:00.000");
   *
   * @example
   * DynamoDB Streams trigger with custom configuration
   * app.lambda("src/handlers/process-order-changes")
   *   .addDynamoStreamsTrigger(
   *     "arn:aws:dynamodb:us-east-1:123456789012:table/Orders/stream/2024-01-01T00:00:00.000",
   *     {
   *       batchSize: 50,
   *       maxBatchingWindow: 5,
   *       startingPosition: lambda.StartingPosition.TRIM_HORIZON,
   *       retryAttempts: 3,
   *       reportBatchItemFailures: true,
   *       filters: [{
   *         pattern: JSON.stringify({
   *           eventName: ["INSERT", "MODIFY"]
   *         })
   *       }]
   *     }
   *   );
   *
   * @example
   * DynamoDB Streams trigger with advanced options for high-performance scenarios
   * app.lambda("src/handlers/high-volume-processor")
   *   .addDynamoStreamsTrigger(
   *     "arn:aws:dynamodb:us-east-1:123456789012:table/HighVolumeTable/stream/2024-01-01T00:00:00.000",
   *     {
   *       batchSize: 100,
   *       maxBatchingWindow: 10,
   *       startingPosition: lambda.StartingPosition.LATEST,
   *       reportBatchItemFailures: true,
   *       advancedOptions: {
   *         parallelizationFactor: 5,
   *         maxRecordAge: cdk.Duration.hours(24),
   *         bisectBatchOnError: true,
   *         tumblingWindow: cdk.Duration.minutes(5)
   *       }
   *     }
   *   );
   */
  public addDynamoStreamsTrigger(
    streamArn: string,
    options?: DynamoStreamsOptions
  ): LambdaBuilder {
    this.dynamoStreamsConfigs.push({ streamArn, options });
    return this;
  }

  /**
   * Gets or creates a shared API Gateway
   * @returns An instance of ApiBuilder
   */
  private getOrCreateSharedApi(): ApiBuilder {
    if (sharedApi) return sharedApi;

    const appName = this.stack.stackName.replace(`-${this.stage}`, "");
    const apiName =
      this.stage.length > 0 ? `${appName}-api-${this.stage}` : `${appName}-api`;

    const apiBuilder = new ApiBuilder({
      scope: this.scope,
      id: apiName,
      apiName: apiName,
      description: `Shared API created automatically - ${this.stage}`,
      stageName: this.stage,
      useDefaultCors: true,
    });

    sharedApi = apiBuilder;

    return apiBuilder;
  }

  /**
   * Apply all the stored SNS configurations
   */
  private applySnsTriggers(): void {
    this.snsConfigs.forEach((config) => {
      const topic = sns.Topic.fromTopicArn(
        this.scope,
        `${this.resourceName}-imported-topic-${
          this.stage
        }-${this.snsConfigs.indexOf(config)}`,
        config.topicArn
      );

      const snsEventSource = new lambdaEventSources.SnsEventSource(topic, {
        filterPolicy: config.options?.filterPolicy,
        deadLetterQueue: config.options?.deadLetterQueue,
      });

      this.lambda.addEventSource(snsEventSource);

      this.lambda.addPermission(
        `${this.resourceName}-sns-permission-${
          this.stage
        }-${this.snsConfigs.indexOf(config)}`,
        {
          principal: new iam.ServicePrincipal("sns.amazonaws.com"),
          sourceArn: topic.topicArn,
        }
      );
    });
  }

  /**
   * Apply all the stored SQS configurations
   */
  private applySqsTriggers(): void {
    this.sqsConfigs.forEach((config) => {
      const queue = sqs.Queue.fromQueueArn(
        this.scope,
        `${this.resourceName}-imported-queue-${
          this.stage
        }-${this.sqsConfigs.indexOf(config)}`,
        config.queueArn
      );

      const sqsEventSource = new lambdaEventSources.SqsEventSource(queue, {
        batchSize: config.options?.batchSize || 10,
        maxBatchingWindow: config.options?.maxBatchingWindow,
        enabled: config.options?.enabled,
        reportBatchItemFailures: config.options?.reportBatchItemFailures,
        maxConcurrency: config.options?.maxConcurrency,
      });

      this.lambda.addEventSource(sqsEventSource);
      queue.grantConsumeMessages(this.lambda);
    });
  }

  /**
   * Apply all the stored S3 configurations
   */
  private applyS3Triggers(): void {
    this.s3Configs.forEach((config) => {
      const bucket = s3.Bucket.fromBucketArn(
        this.scope,
        `${this.resourceName}-imported-bucket-${
          this.stage
        }-${this.s3Configs.indexOf(config)}`,
        config.bucketArn
      );

      const events = config.options?.events || [s3.EventType.OBJECT_CREATED];
      const filters: s3.NotificationKeyFilter[] = [];

      if (config.options?.prefix) {
        filters.push({ prefix: config.options.prefix });
      }
      if (config.options?.suffix) {
        filters.push({ suffix: config.options.suffix });
      }
      if (config.options?.filters && config.options.filters.length > 0) {
        filters.push(...config.options.filters);
      }

      events.forEach((event) => {
        bucket.addEventNotification(
          event,
          new s3n.LambdaDestination(this.lambda),
          ...filters
        );
      });

      this.lambda.addToRolePolicy(
        new iam.PolicyStatement({
          actions: ["s3:GetObject", "s3:ListBucket"],
          resources: [bucket.bucketArn, `${bucket.bucketArn}/*`],
        })
      );
    });
  }

  /**
   * Apply all the stored policy configurations
   */
  private applyPolicies(): void {
    this.policyConfigs.forEach((config) => {
      const policyStatement = new iam.PolicyStatement({
        effect: config.options?.effect || iam.Effect.ALLOW,
      });

      const resources = [config.arn];
      if (config.options?.includeSubResources) {
        resources.push(`${config.arn}/*`);
      }

      policyStatement.addResources(...resources);
      policyStatement.addActions(...config.actions);

      this.lambda.addToRolePolicy(policyStatement);
    });
  }

  /**
   * Apply all the stored table permissions
   */
  private applyTablePermissions(): void {
    this.tableArns.forEach((tableArn, index) => {
      const table = dynamodb.Table.fromTableArn(
        this.scope,
        `${this.resourceName}-imported-table-${this.stage}-${index}`,
        tableArn
      );
      table.grantReadWriteData(this.lambda);
    });
  }

  /**
   * Apply all the stored EventBridge rule configurations
   */
  private applyEventBridgeRuleTriggers(): void {
    this.eventBridgeRuleConfigs.forEach((config, index) => {
      const ruleName =
        config.options.ruleName ||
        `${this.resourceName}-rule-${this.stage}-${index}`;

      // Create the rule
      const rule = new events.Rule(
        this.scope,
        `${this.resourceName}-rule-${index}`,
        {
          ruleName: ruleName,
          description: config.options.description,
          enabled: config.options.enabled !== false, // Default to true if not specified
          schedule: config.options.scheduleExpression
            ? events.Schedule.expression(config.options.scheduleExpression)
            : undefined,
          eventPattern: config.options.eventPattern,
        }
      );

      // Add the Lambda as a target
      rule.addTarget(new eventsTargets.LambdaFunction(this.lambda));
    });
  }

  private applyMSKTriggers(): void {
    for (const config of this.mskConfigs) {
      const secret = secretsmanager.Secret.fromSecretCompleteArn(
        this.scope,
        `${this.resourceName}-kafka-secret`,
        config.secretArn
      );

      const eventSource = new ManagedKafkaEventSource({
        clusterArn: config.clusterArn,
        topic: config.topic,
        secret: secret,
        batchSize: config?.batchSize || 10,
        maxBatchingWindow: cdk.Duration.seconds(
          config?.maximumBatchingWindow || 1
        ),
        startingPosition:
          config?.startingPosition || StartingPosition.TRIM_HORIZON,
        enabled: config?.enabled ?? true,
        consumerGroupId:
          config?.consumerGroupId ||
          `lambda-${this.resourceName}-consumer-group`,
      });

      this.lambda.addEventSource(eventSource);
    }
  }

  private applySMKTriggers(): void {
    for (const config of this.smkConfigs) {
      const secret = secretsmanager.Secret.fromSecretCompleteArn(
        this.scope,
        `${this.resourceName}-kafka-secret`,
        config.secretArn
      );

      const eventSource = new SelfManagedKafkaEventSource({
        bootstrapServers: config.bootstrapServers,
        topic: config.topic,
        authenticationMethod:
          config?.authenticationMethod ||
          AuthenticationMethod.SASL_SCRAM_512_AUTH,
        secret: secret,
        batchSize: config?.batchSize || 10,
        maxBatchingWindow: cdk.Duration.seconds(
          config?.maximumBatchingWindow || 1
        ),
        startingPosition:
          config?.startingPosition || StartingPosition.TRIM_HORIZON,
        enabled: config?.enabled ?? true,
        consumerGroupId:
          config?.consumerGroupId ||
          `lambda-${this.resourceName}-consumer-group`,
      });

      this.lambda.addEventSource(eventSource);
    }
  }

  /**
   * Applies all stored DynamoDB Streams trigger configurations to the Lambda function.
   * This method processes each DynamoDB Streams configuration and creates the corresponding
<<<<<<< HEAD
   * event source with the specified properties like batch size, batching window, and filters.
=======
   * event source with the specified properties like batch size, batching window, filters,
   * and advanced options such as retry attempts, parallelization, and failure destinations.
>>>>>>> 5ac66bff
   *
   * For each configuration:
   * - Creates a DynamoDB table reference from the provided ARN
   * - Configures the event source with batch processing settings
   * - Applies any specified filters for event filtering
   * - Configures advanced options like parallelization, retry attempts, and failure handling
   * - Adds the event source to the Lambda function
   *
   * @private
   * @returns void
   */
  private applyDynamoStreamsTriggers(): void {
    this.dynamoStreamsConfigs.forEach((config: DynamoStreamsConfig) => {
      const { streamArn, options } = config;

      const advancedOptions = options?.advancedOptions || {};

      const sourceMappingOptions: EventSourceMappingOptions = {
        eventSourceArn: streamArn,
        enabled: options?.enabled ?? true,
        batchSize: options?.batchSize || 10,
        maxBatchingWindow: cdk.Duration.seconds(
          options?.maxBatchingWindow || 0
        ),
        startingPosition: options?.startingPosition || StartingPosition.LATEST,
        reportBatchItemFailures: options?.reportBatchItemFailures,
        retryAttempts: options?.retryAttempts,
        filters: options?.filters,
        ...advancedOptions,
      };

      this.lambda.addEventSourceMapping(streamArn, sourceMappingOptions);
    });
  }

  public build(): lambda.Function {
    if (this.isBuilt) {
      return this.lambda;
    }

    this.lambda = this.createNodejsFunction();

    // Now that the Lambda exists, apply all the stored configurations
    this.applySnsTriggers();
    this.applySqsTriggers();
    this.applyS3Triggers();
    this.applyPolicies();
    this.applyTablePermissions();
    this.applyEventBridgeRuleTriggers();
    this.applyMSKTriggers();
    this.applySMKTriggers();
    this.applyDynamoStreamsTriggers();

    if (this.method && this.path) {
      const sharedApi = this.getOrCreateSharedApi();

      const routeOptions: RouteOptions = {};

      if (this.authorizer) {
        routeOptions.authorizer = this.authorizer;
      }

      sharedApi.addRoute({
        path: this.path,
        resourceName: this.resourceName,
        lambda: this.lambda,
        method: this.method,
        options: routeOptions,
      });
    }

    this.isBuilt = true;
    return this.lambda;
  }

  public getLambda(): lambda.Function {
    return this.lambda;
  }

  static getSharedApi(): ApiBuilder | undefined {
    return sharedApi;
  }

  /**
   * Sets the VPC configuration for the Lambda function
   * @param vpcConfig Configuration object containing VPC settings
   * @param vpcConfig.vpcId The ID of the VPC to place the Lambda function in
   * @param vpcConfig.subnetIds Optional array of subnet IDs where the Lambda function will be placed
   * @param vpcConfig.securityGroupIds Optional array of security group IDs to associate with the Lambda function
   * @returns The LambdaBuilder instance for method chaining
   * @example
   * // Basic VPC configuration
   * app.lambda("src/handlers/users/get-user")
   *   .addVpcConfig({
   *     vpcId: "vpc-1234567890abcdef0"
   *   });
   *
   * // Full VPC configuration with subnets and security groups
   * app.lambda("src/handlers/users/get-user")
   *   .addVpcConfig({
   *     vpcId: "vpc-1234567890abcdef0",
   *     subnetIds: ["subnet-1234567890abcdef0", "subnet-0987654321fedcba0"],
   *     securityGroupIds: ["sg-1234567890abcdef0"]
   *   });
   */
  public addVpcConfig(vpcConfig: IVpcConfig): LambdaBuilder {
    this.vpcConfig = vpcConfig;
    return this;
  }

  /**
   * Converts a CamelCase string to kebab-case (separated by hyphens)
   * @param camelCaseStr The CamelCase string to convert
   * @returns The kebab-case string
   * @example
   * // Returns "foo-bar"
   * this.camelCaseToKebabCase("FooBar");
   *
   * // Returns "hello-world-example"
   * this.camelCaseToKebabCase("HelloWorldExample");
   *
   * // Returns "simple"
   * this.camelCaseToKebabCase("simple");
   */
  private camelCaseToKebabCase(camelCaseStr: string): string {
    return camelCaseStr
      .replace(/([a-z])([A-Z])/g, "$1-$2") // Insert hyphen before uppercase letters
      .toLowerCase(); // Convert entire string to lowercase
  }
}<|MERGE_RESOLUTION|>--- conflicted
+++ resolved
@@ -811,12 +811,8 @@
   /**
    * Applies all stored DynamoDB Streams trigger configurations to the Lambda function.
    * This method processes each DynamoDB Streams configuration and creates the corresponding
-<<<<<<< HEAD
-   * event source with the specified properties like batch size, batching window, and filters.
-=======
    * event source with the specified properties like batch size, batching window, filters,
    * and advanced options such as retry attempts, parallelization, and failure destinations.
->>>>>>> 5ac66bff
    *
    * For each configuration:
    * - Creates a DynamoDB table reference from the provided ARN
